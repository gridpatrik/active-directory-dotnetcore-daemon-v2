[CmdletBinding()]
param(
    [PSCredential] $Credential,
    [Parameter(Mandatory=$False, HelpMessage='Tenant ID (This is a GUID which represents the "Directory ID" of the AzureAD tenant into which you want to create the apps')]
    [string] $tenantId
)

<#
 This script creates the Azure AD applications needed for this sample and updates the configuration files
 for the visual Studio projects from the data in the Azure AD applications.

 Before running this script you need to install the AzureAD cmdlets as an administrator. 
 For this:
 1) Run Powershell as an administrator
 2) in the PowerShell window, type: Install-Module AzureAD

 There are four ways to run this script. For more information, read the AppCreationScripts.md file in the same folder as this script.
#>

# Create a password that can be used as an application key
Function ComputePassword
{
    $aesManaged = New-Object "System.Security.Cryptography.AesManaged"
    $aesManaged.Mode = [System.Security.Cryptography.CipherMode]::CBC
    $aesManaged.Padding = [System.Security.Cryptography.PaddingMode]::Zeros
    $aesManaged.BlockSize = 128
    $aesManaged.KeySize = 256
    $aesManaged.GenerateKey()
    return [System.Convert]::ToBase64String($aesManaged.Key)
}

# Create an application key
# See https://www.sabin.io/blog/adding-an-azure-active-directory-application-and-key-using-powershell/
Function CreateAppKey([DateTime] $fromDate, [double] $durationInYears, [string]$pw)
{
    $endDate = $fromDate.AddYears($durationInYears) 
    $keyId = (New-Guid).ToString();
    $key = New-Object Microsoft.Open.AzureAD.Model.PasswordCredential
    $key.StartDate = $fromDate
    $key.EndDate = $endDate
    $key.Value = $pw
    $key.KeyId = $keyId
    return $key
}

# Adds the requiredAccesses (expressed as a pipe separated string) to the requiredAccess structure
# The exposed permissions are in the $exposedPermissions collection, and the type of permission (Scope | Role) is 
# described in $permissionType
Function AddResourcePermission($requiredAccess, `
                               $exposedPermissions, [string]$requiredAccesses, [string]$permissionType)
{
        foreach($permission in $requiredAccesses.Trim().Split("|"))
        {
            foreach($exposedPermission in $exposedPermissions)
            {
                if ($exposedPermission.Value -eq $permission)
                 {
                    $resourceAccess = New-Object Microsoft.Open.AzureAD.Model.ResourceAccess
                    $resourceAccess.Type = $permissionType # Scope = Delegated permissions | Role = Application permissions
                    $resourceAccess.Id = $exposedPermission.Id # Read directory data
                    $requiredAccess.ResourceAccess.Add($resourceAccess)
                 }
            }
        }
}

#
# Exemple: GetRequiredPermissions "Microsoft Graph"  "Graph.Read|User.Read"
# See also: http://stackoverflow.com/questions/42164581/how-to-configure-a-new-azure-ad-application-through-powershell
Function GetRequiredPermissions([string] $applicationDisplayName, [string] $requiredDelegatedPermissions, [string]$requiredApplicationPermissions, $servicePrincipal)
{
    # If we are passed the service principal we use it directly, otherwise we find it from the display name (which might not be unique)
    if ($servicePrincipal)
    {
        $sp = $servicePrincipal
    }
    else
    {
        $sp = Get-AzureADServicePrincipal -Filter "DisplayName eq '$applicationDisplayName'"
    }
    $appid = $sp.AppId
    $requiredAccess = New-Object Microsoft.Open.AzureAD.Model.RequiredResourceAccess
    $requiredAccess.ResourceAppId = $appid 
    $requiredAccess.ResourceAccess = New-Object System.Collections.Generic.List[Microsoft.Open.AzureAD.Model.ResourceAccess]

    # $sp.Oauth2Permissions | Select Id,AdminConsentDisplayName,Value: To see the list of all the Delegated permissions for the application:
    if ($requiredDelegatedPermissions)
    {
        AddResourcePermission $requiredAccess -exposedPermissions $sp.Oauth2Permissions -requiredAccesses $requiredDelegatedPermissions -permissionType "Scope"
    }
    
    # $sp.AppRoles | Select Id,AdminConsentDisplayName,Value: To see the list of all the Application permissions for the application
    if ($requiredApplicationPermissions)
    {
        AddResourcePermission $requiredAccess -exposedPermissions $sp.AppRoles -requiredAccesses $requiredApplicationPermissions -permissionType "Role"
    }
    return $requiredAccess
}


Function UpdateLine([string] $line, [string] $value)
{
    $index = $line.IndexOf('=')
    $delimiter = ';'
    if ($index -eq -1)
    {
        $index = $line.IndexOf(':')
        $delimiter = ','
    }
    if ($index -ige 0)
    {
        $line = $line.Substring(0, $index+1) + " "+'"'+$value+'"'+$delimiter
    }
    return $line
}

Function UpdateTextFile([string] $configFilePath, [System.Collections.HashTable] $dictionary)
{
    $lines = Get-Content $configFilePath
    $index = 0
    while($index -lt $lines.Length)
    {
        $line = $lines[$index]
        foreach($key in $dictionary.Keys)
        {
            if ($line.Contains($key))
            {
                $lines[$index] = UpdateLine $line $dictionary[$key]
            }
        }
        $index++
    }

    Set-Content -Path $configFilePath -Value $lines -Force
}

Set-Content -Value "<html><body><table>" -Path createdApps.html
Add-Content -Value "<thead><tr><th>Application</th><th>AppId</th><th>Url in the Azure portal</th></tr></thead><tbody>" -Path createdApps.html

Function ConfigureApplications
{
<#.Description
   This function creates the Azure AD applications for the sample in the provided Azure AD tenant and updates the
   configuration files in the client and service project  of the visual studio solution (App.Config and Web.Config)
   so that they are consistent with the Applications parameters
#> 

    # $tenantId is the Active Directory Tenant. This is a GUID which represents the "Directory ID" of the AzureAD tenant
    # into which you want to create the apps. Look it up in the Azure portal in the "Properties" of the Azure AD.

    # Login to Azure PowerShell (interactive if credentials are not already provided:
    # you'll need to sign-in with creds enabling your to create apps in the tenant)
    if (!$Credential -and $TenantId)
    {
        $creds = Connect-AzureAD -TenantId $tenantId
    }
    else
    {
        if (!$TenantId)
        {
            $creds = Connect-AzureAD -Credential $Credential
        }
        else
        {
            $creds = Connect-AzureAD -TenantId $tenantId -Credential $Credential
        }
    }

    if (!$tenantId)
    {
        $tenantId = $creds.Tenant.Id
    }

    $tenant = Get-AzureADTenantDetail
    $tenantName =  ($tenant.VerifiedDomains | Where { $_._Default -eq $True }).Name

    # Get the user running the script
    $user = Get-AzureADUser -ObjectId $creds.Account.Id

   # Create the client AAD application
   Write-Host "Creating the AAD application (daemon-console)"
   # Get a 2 years application key for the client Application
   $pw = ComputePassword
   $fromDate = [DateTime]::Now;
   $key = CreateAppKey -fromDate $fromDate -durationInYears 2 -pw $pw
   $clientAppKey = $pw
   $clientAadApplication = New-AzureADApplication -DisplayName "daemon-console" `
                                                  -ReplyUrls "https://daemon" `
                                                  -IdentifierUris "https://$tenantName/daemon-console" `
                                                  -PasswordCredentials $key `
                                                  -PublicClient $False


   $currentAppId = $clientAadApplication.AppId
   $clientServicePrincipal = New-AzureADServicePrincipal -AppId $currentAppId -Tags {WindowsAzureActiveDirectoryIntegratedApp}

<<<<<<< HEAD
   # add the user running the script as an app owner
   # Add-AzureADApplicationOwner -ObjectId $clientAadApplication.ObjectId -RefObjectId $user.ObjectId
   Write-Host "'$($user.UserPrincipalName)' added as an application owner to app '$($clientServicePrincipal.DisplayName)'"

=======
>>>>>>> 302fffde
   Write-Host "Done creating the client application (daemon-console)"

   # URL of the AAD application in the Azure portal
   # Future? $clientPortalUrl = "https://portal.azure.com/#@"+$tenantName+"/blade/Microsoft_AAD_RegisteredApps/ApplicationMenuBlade/Overview/appId/"+$clientAadApplication.AppId+"/objectId/"+$clientAadApplication.ObjectId+"/isMSAApp/"
   $clientPortalUrl = "https://portal.azure.com/#blade/Microsoft_AAD_RegisteredApps/ApplicationMenuBlade/Authentication/appId/"+$clientAadApplication.AppId+"/objectId/"+$clientAadApplication.ObjectId+"/isMSAApp/"
   Add-Content -Value "<tr><td>client</td><td>$currentAppId</td><td><a href='$clientPortalUrl'>daemon-console</a></td></tr>" -Path createdApps.html

   $requiredResourcesAccess = New-Object System.Collections.Generic.List[Microsoft.Open.AzureAD.Model.RequiredResourceAccess]

   # Add Required Resources Access (from 'client' to 'Microsoft Graph')
   Write-Host "Getting access from 'client' to 'Microsoft Graph'"
   $requiredPermissions = GetRequiredPermissions -applicationDisplayName "Microsoft Graph" `
                                                -requiredApplicationPermissions "User.Read.All";

   $requiredResourcesAccess.Add($requiredPermissions)


   Set-AzureADApplication -ObjectId $clientAadApplication.ObjectId -RequiredResourceAccess $requiredResourcesAccess
   Write-Host "Granted permissions."

   # Update config file for 'client'
   $configFile = $pwd.Path + "\..\daemon-console\appsettings.json"
   Write-Host "Updating the sample code ($configFile)"
   $dictionary = @{ "Tenant" = $tenantName;"ClientId" = $clientAadApplication.AppId;"ClientSecret" = $clientAppKey };
   UpdateTextFile -configFilePath $configFile -dictionary $dictionary
   Write-Host ""
   Write-Host "IMPORTANT: Think of completing the following manual step(s) in the Azure portal":
   Write-Host "- For 'client'"
   Write-Host "  - Navigate to '$clientPortalUrl'"
   Write-Host "  - Navigate to the API permissions page and click on 'Grant admin consent for {tenant}'"

   Add-Content -Value "</tbody></table></body></html>" -Path createdApps.html  
}


# Run interactively (will ask you for the tenant ID)
ConfigureApplications -Credential $Credential -tenantId $TenantId<|MERGE_RESOLUTION|>--- conflicted
+++ resolved
@@ -194,13 +194,6 @@
    $currentAppId = $clientAadApplication.AppId
    $clientServicePrincipal = New-AzureADServicePrincipal -AppId $currentAppId -Tags {WindowsAzureActiveDirectoryIntegratedApp}
 
-<<<<<<< HEAD
-   # add the user running the script as an app owner
-   # Add-AzureADApplicationOwner -ObjectId $clientAadApplication.ObjectId -RefObjectId $user.ObjectId
-   Write-Host "'$($user.UserPrincipalName)' added as an application owner to app '$($clientServicePrincipal.DisplayName)'"
-
-=======
->>>>>>> 302fffde
    Write-Host "Done creating the client application (daemon-console)"
 
    # URL of the AAD application in the Azure portal
