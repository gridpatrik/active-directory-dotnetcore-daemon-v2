{
    "Sample": {
      "Title": "Acquire a token and call Microsoft Graph API from a console app using app's identity",
      "Level": 300,
      "Client": "ASP.NET Core 2.1"
    },
    "AppRegistrations": [
      {
        "x-ms-id": "active-directory-dotnetcore-daemon-v2",
        "x-ms-name": "dotnetcore-daemon-v2",
        "x-ms-version": "2.0",
        "passwordCredentials": [
          {
            "value": "{auto}"
          }
        ],
        "requiredResourceAccess": [
          {
            "x-ms-resourceAppName": "Microsoft Graph",
            "resourceAppId": "00000003-0000-0000-c000-000000000000",
            "resourceAccess": [
              {
                "id": "e1fe6dd8-ba31-4d61-89e7-88639da4683d",
                "type": "Scope",
                "x-ms-name": "User.Read"
              }
            ]
          },
          {
            "x-ms-resourceAppName": "Microsoft Graph",
            "resourceAppId": "00000003-0000-0000-c000-000000000000",
            "resourceAccess": [
              {
                "id": "df021288-bdef-4463-88db-98f22de89214",
                "type": "Role",
                "x-ms-name": "User.Read.All"
              }
            ]
          }
        ],
       "codeConfigurations": [
        {
<<<<<<< HEAD
          "settingFile": "/1-Call-MSGraph/daemon-console/appsettings.json",
          "replaceTokens": {
=======
	    "settingFile": "/1-Call-MSGraph/daemon-console/appsettings.json",
            "replaceTokens": {
>>>>>>> bd9022a3
            "appId": "[Enter here the ClientId for your application]",
            "tenantId": "[Enter here the tenantID or domain name for your Azure AD tenant]",
            "clientSecret": "[Enter here a client secret for your application]",
            "authorityEndpointHost": "https://login.microsoftonline.com/"
          }
        },
        {
          "settingFile": "/1-Call-MSGraph/daemon-console/AuthenticationConfig.cs",
          "replaceTokens": {
            "msgraphEndpointHost": "https://graph.microsoft.com/"
          }
        }
       ]	
      }
    ]
  }<|MERGE_RESOLUTION|>--- conflicted
+++ resolved
@@ -40,13 +40,8 @@
         ],
        "codeConfigurations": [
         {
-<<<<<<< HEAD
-          "settingFile": "/1-Call-MSGraph/daemon-console/appsettings.json",
-          "replaceTokens": {
-=======
 	    "settingFile": "/1-Call-MSGraph/daemon-console/appsettings.json",
             "replaceTokens": {
->>>>>>> bd9022a3
             "appId": "[Enter here the ClientId for your application]",
             "tenantId": "[Enter here the tenantID or domain name for your Azure AD tenant]",
             "clientSecret": "[Enter here a client secret for your application]",
