---
<<<<<<< HEAD
services: active-directory
platforms: dotnet
author: jmprieur
level: 200
client: .NET Core 2.x Console
service: Microsoft Graph
endpoint: Microsoft identity platform
=======
page_type: sample
languages:
- csharp
- powershell
products:
- azure-active-directory
description: "You have a daemon application and you want it to consume Microsoft Graph or your own Web Api using Microsoft Identity Platform to acquire tokens."
urlFragment: ms-identity-daemon
>>>>>>> 690a432f
---
# A .NET Core 2.x simple daemon console application calling the graph with its own identity

[![Build status](https://identitydivision.visualstudio.com/IDDP/_apis/build/status/AAD%20Samples/.NET%20client%20samples/active-directory-dotnetcore-daemon-v2%20CI)](https://identitydivision.visualstudio.com/IDDP/_build/latest?definitionId=695)

## About this sample

### Overview

This sample application shows how to use the [Microsoft identity platform endpoint](http://aka.ms/aadv2) to access the data of Microsoft business customers in a long-running, non-interactive process.  It uses the [OAuth 2 client credentials grant](https://docs.microsoft.com/en-us/azure/active-directory/develop/v2-oauth2-client-creds-grant-flow) to acquire an access token, which can be used to call the [Microsoft Graph](https://graph.microsoft.io) and access organizational data

The app is a .NET Core 2.1 Console application. It gets the list of users in an Azure AD tenant by using `Microsoft Authentication Library (MSAL) Preview for .NET` to acquire a token.

## Scenario

The console application:

- gets a token from Azure AD in its own name (without a user)
- and then calls the Microsoft Graph /users endpoint to get the list of user, which it then displays (as Json blob)

![Topology](./ReadmeFiles/topology.png)

For more information on the concepts used in this sample, be sure to read the [identity platform endpoint client credentials protocol documentation](https://azure.microsoft.com/documentation/articles/active-directory-v2-protocols-oauth-client-creds).

<<<<<<< HEAD
> Daemon applications can use two forms of secrets to authenticate themselves with Azure AD:
> - application secrets (also named application password). This is what we've seen so far.
> - certificates. This is the object of this paragraph.
> The first form (application secret) is treated in the next paragraphs.
> A variation of this sample using a **certificate** instead of an application password is available at the end of this article in [Variation: daemon application using client credentials with certificates](#Variation-daemon-application-using-client-credentials-with-certificates)
=======
Sub folder                    | Description
----------------------------- | -----------
[1-Call-Graph](https://github.com/Azure-Samples/active-directory-dotnetcore-daemon-v2/tree/master/1-Call-MSGraph) | This sample application shows how to use the Microsoft identity platform endpoint to access the data of Microsoft business customers in a long-running, non-interactive process. It uses the OAuth 2 client credentials grant to acquire an access token, which can be used to call the Microsoft Graph and access organizational data </p> ![Topology](./1-Call-MSGraph/ReadmeFiles/topology.png)
[2-Call-OwnApi](https://github.com/Azure-Samples/active-directory-dotnetcore-daemon-v2/tree/master/2-Call-OwnApi)  | This sample application shows how to use the Microsoft identity platform to access the data from a protected Web API, in a non-interactive process. It uses the OAuth 2 client credentials grant to acquire an access token, which is then used to call the Web API. Additionally, it lays down all the steps developers need to take to secure their Web APIs with the Microsoft identity platform. </p>  ![Topology](./2-Call-OwnApi/ReadmeFiles/topology.png)
[3-Using-KeyVault](https://github.com/Azure-Samples/active-directory-dotnetcore-daemon-v2/tree/master/3-Using-KeyVault)  | This documentation explains how to integrate Key Vault and MSI with a daemon application. Additionally, it has a code snippet on how to get an access token for Key Vault.
>>>>>>> 690a432f

## How to run this sample

To run this sample, you'll need:

- [Visual Studio 2017](https://aka.ms/vsdownload) or just the [.NET Core SDK](https://www.microsoft.com/net/learn/get-started)
- An Internet connection
- A Windows machine (necessary if you want to run the app on Windows)
- An OS X machine (necessary if you want to run the app on Mac)
- A Linux machine (necessary if you want to run the app on Linux)
- An Azure Active Directory (Azure AD) tenant. For more information on how to get an Azure AD tenant, see [How to get an Azure AD tenant](https://azure.microsoft.com/en-us/documentation/articles/active-directory-howto-tenant/)
- A user account in your Azure AD tenant. This sample will not work with a Microsoft account (formerly Windows Live account). Therefore, if you signed in to the [Azure portal](https://portal.azure.com) with a Microsoft account and have never created a user account in your directory before, you need to do that now.

### Step 1:  Clone or download this repository

From your shell or command line:

```Shell
git clone https://github.com/Azure-Samples/active-directory-dotnetcore-daemon-v2.git
```

or download and exact the repository .zip file.

> Given that the name of the sample is pretty long, and so are the name of the referenced NuGet packages, you might want to clone it in a folder close to the root of your hard drive, to avoid file size limitations on Windows.

### Step 2:  Register the sample with your Azure Active Directory tenant

There is one project in this sample. To register it, you can:

- either follow the steps [Step 2: Register the sample with your Azure Active Directory tenant](#step-2-register-the-sample-with-your-azure-active-directory-tenant) and [Step 3:  Configure the sample to use your Azure AD tenant](#choose-the-azure-ad-tenant-where-you-want-to-create-your-applications)
- or use PowerShell scripts that:
  - **automatically** creates the Azure AD applications and related objects (passwords, permissions, dependencies) for you
  - modify the Visual Studio projects' configuration files.

If you want to use this automation:
1. On Windows run PowerShell and navigate to the root of the cloned directory
1. In PowerShell run:
   ```PowerShell
   Set-ExecutionPolicy -ExecutionPolicy RemoteSigned -Scope Process -Force
   ```
1. Run the script to create your Azure AD application and configure the code of the sample application accordinly. 
   ```PowerShell
   .\AppCreationScripts\Configure.ps1
   ```
   > Other ways of running the scripts are described in [App Creation Scripts](./AppCreationScripts/AppCreationScripts.md)

1. Open the Visual Studio solution and click start

If ou don't want to use this automation, follow the steps below

#### Choose the Azure AD tenant where you want to create your applications

As a first step you'll need to:

1. Sign in to the [Azure portal](https://portal.azure.com) using either a work or school account or a personal Microsoft account.
1. If your account is present in more than one Azure AD tenant, select `Directory + Subscription` at the top right corner in the menu on top of the page, and switch your portal session to the desired Azure AD tenant.   
1. In the left-hand navigation pane, select the **Azure Active Directory** service, and then select **App registrations (Preview)**.

#### Register the client app (daemon-console)

1. In **App registrations (Preview)** page, select **New registration**.
1. When the **Register an application page** appears, enter your application's registration information:
   - In the **Name** section, enter a meaningful application name that will be displayed to users of the app, for example `daemon-console`.
   - In the **Supported account types** section, select **Accounts in this organizational directory only ({tenant name})**.
   - In the Redirect URI (optional) section, select **Web** in the combo-box.
      > Even if this is a desktop application, this is a confidential client application hence the *Application Type* being 'Web', which might seem counter intuitive.
   - For the Redirect URI*, enter `https://<your_tenant_name>/daemon-console`, replacing `<your_tenant_name>` with the name of your Azure AD tenant.
   - Select **Register** to create the application.
1. On the app **Overview** page, find the **Application (client) ID** value and record it for later. You'll need it to configure the Visual Studio configuration file for this project.
1. From the **Certificates & secrets** page, in the **Client secrets** section, choose **New client secret**:

   - Type a key description (of instance `app secret`),
   - Select a key duration of either **In 1 year**, **In 2 years**, or **Never Expires**.
   - When you press the **Add** button, the key value will be displayed, copy, and save the value in a safe location.
   - You'll need this key later to configure the project in Visual Studio. This key value will not be displayed again, nor retrievable by any other means,
     so record it as soon as it is visible from the Azure portal.
1. In the list of pages for the app, select **API permissions**
   - Click the **Add a permission** button and then,
   - Ensure that the **Microsoft APIs** tab is selected
   - In the *Commonly used Microsoft APIs* section, click on **Microsoft Graph**
   - In the **Application permissions** section, ensure that the right permissions are checked: **User.Read.All**
   - Select the **Add permissions** button

1. At this stage permissions are assigned correctly but the client app does not allow interaction. 
   Therefore no consent can be presented via a UI and accepted to use the service app. 
   Click the **Grant/revoke admin consent for {tenant}** button, and then select **Yes** when you are asked if you want to grant consent for the
   requested permissions for all account in the tenant.
   You need to be an Azure AD tenant admin to do this.

### Step 3:  Configure the sample to use your Azure AD tenant

In the steps below, "ClientID" is the same as "Application ID" or "AppId".

Open the solution in Visual Studio to configure the projects

#### Configure the client project

> Note: if you used the setup scripts, the changes below will have been applied for you

1. Open the `daemon-console\appsettings.json` file
1. Find the app key `Tenant` and replace the existing value with your Azure AD tenant name.
1. Find the app key `ClientId` and replace the existing value with the application ID (clientId) of the `daemon-console` application copied from the Azure portal.
1. Find the app key `ClientSecret` and replace the existing value with the key you saved during the creation of the `daemon-console` app, in the Azure portal.

### Step 4: Run the sample

Clean the solution, rebuild the solution, and run it.  You might want to go into the solution properties and set both projects as startup projects, with the service project starting first.

Start the application, it will display the users in the tenant.

## About the code

The relevant code for this sample is in the `Program.cs` file, in the `RunAsync()` method. The steps are:

1. Create the MSAL confidential client application.

    Important note: even if we are building a console application, it is a daemon, and therefore a confidential client application, as it does not
    access Web APIs on behalf of a user, but on its own application behalf.

    ```CSharp
    ClientCredential clientCredentials = new ClientCredential(config.ClientSecret);
    var app = new ConfidentialClientApplication(config.ClientId, config.Authority, 
                                                "https://daemon", clientCredentials, null, new TokenCache());

    ```

2. Define the scopes.

   Specific to client credentials, you don't specify, in the code, the individual scopes you want to access. You have statically declared
   them during the application registration step. Therefore the only possible scope is "resource/.default" (here "https://graph.microsoft.com/.default")
   which means "the static permissions defined in the application"

    ```CSharp
    // With client credentials flows the scopes is ALWAYS of the shape "resource/.default", as the 
    // application permissions need to be set statically (in the portal or by PowerShell), and then granted by
    // a tenant administrator
    string[] scopes = new string[] { "https://graph.microsoft.com/.default" };
    ```

3. Acquire the token

    ```CSharp
    AuthenticationResult result = null;
    try
    {
        result = await app.AcquireTokenForClientAsync(scopes);
    }
    catch(MsalServiceException ex)
    {
        // AADSTS70011
        // Invalid scope. The scope has to be of the form "https://resourceurl/.default"
        // Mitigation: this is a dev issue. Change the scope to be as expected
    }
    ```

4. Call the API

    In that case calling "https://graph.microsoft.com/v1.0/users" with the access token as a bearer token.

## Troubleshooting

### Did you forget to provide admin consent? This is needed for daemon apps

If you get an error when calling the API `Insufficient privileges to complete the operation.`, this is because the tenant administrator has not granted permissions
to the application. See step 6 of [Register the client app (daemon-console)](#register-the-client-app-daemon-console) above.

You will typically see, on the output window, something like the following:

```Json
Failed to call the Web Api: Forbidden
Content: {
  "error": {
    "code": "Authorization_RequestDenied",
    "message": "Insufficient privileges to complete the operation.",
    "innerError": {
      "request-id": "<a guid>",
      "date": "<date>"
    }
  }
}
```

## Variation: daemon application using client credentials with certificates

Daemon applications can use two forms of secrets to authenticate themselves with Azure AD:

- application secrets (also named application password). This is what we've seen so far.
- certificates. This is the object of this paragraph.

![Topology](./ReadmeFiles/topology-certificates.png)

To use certificates instead of an application secret you will need to do little changes to what you have done so far:

- (optionnally) generate a certificate and export it, if you don't have one already
- register the certificate with your application in the application registration portal
- enable the sample code to use certificates instead of app secret.

### (Optional) use the automation script

If you want to use the automation script:
1. On Windows run PowerShell and navigate to the root of the cloned directory
1. In PowerShell run:
   ```PowerShell
   Set-ExecutionPolicy -ExecutionPolicy RemoteSigned -Scope Process -Force
   ```
1. Run the script to create your Azure AD application and configure the code of the sample application accordinly. 
   ```PowerShell
   .\AppCreationScripts-WtihCert\Configure.ps1
   ```
   > Other ways of running the scripts are described in [App Creation Scripts](./AppCreationScripts-WithCert/AppCreationScripts.md)

1. Open the Visual Studio solution
1. Right click on the `daemon-console` project in VisualStudio and choose **Properties**. Then, in the **Build** tab, add a **Conditional compilation symbol** set to `VariationWithCertificateCredentials`. This is to enable conditional compilation for your project to use the certificate rather than the app secret.
1. **Save** and select **start**

If ou don't want to use this automation, follow the following steps:

### (Optional) Create a self-signed certificate

To complete this step, you will use the `New-SelfSignedCertificate` Powershell command. You can find more information about the New-SelfSignedCertificat command [here](https://docs.microsoft.com/en-us/powershell/module/pkiclient/new-selfsignedcertificate).

1. Open PowerShell and run New-SelfSignedCertificate with the following parameters to create a self-signed certificate in the user certificate store on your computer:

    ```PowerShell
    $cert=New-SelfSignedCertificate -Subject "CN=DaemonConsoleCert" -CertStoreLocation "Cert:\CurrentUser\My"  -KeyExportPolicy Exportable -KeySpec Signature
    ```

1. Export this certificate using the "Manage User Certificate" MMC snap-in accessible from the Windows Control Panel. You can also add other options to generate the certificate in a different
store such as the Computer or service store (See [How to: View Certificates with the MMC Snap-in](https://docs.microsoft.com/en-us/dotnet/framework/wcf/feature-details/how-to-view-certificates-with-the-mmc-snap-in)).

Alternatively you can use an existing certificate if you have one (just be sure to record its name for the next steps)

### Add the certificate for the daemon-console application in Azure AD

In the application registration blade for your application, in the **Certificates & secrets** page, in the **Certificates** section:

1. Click on **Upload certificate** and, in click the browse button on the right to select the certificate you just exported (or your existing certificate)
1. Click **Add**

### Configure the Visual Studio project

To change the visual studio project to enable certificates you need to:

1. Open the `daemon-console\appsettings.json` file
1. Find the app key `CertificateName` and replace the existing value with the name of your certificate (if you generated your own certificate from the instructions above, this should be `CN=DaemonConsoleCert`).
1. Right click on the `daemon-console` project in VisualStudio and choose **Properties**. Then, in the **Build** tab, add a **Conditional compilation symbol** set to `VariationWithCertificateCredentials`. This is to enable conditional compilation for your project to use the certificate rather than the app secret.

#### Build and run

Build and run your project. You have the same output, but this time, your application is authenticated with Azure AD with the certificate instead of the application secret.

#### About the alternate code

The code change is the following: the `ClientCredentials` instance passed to the constructor of the `ConfidentialClientApplication` is now built from a `ClientAssertionCertificate` instance (built from the certificate) instead of from the application password

```CSharp
clientCredentials = new ClientCredential(new ClientAssertionCertificate(certificate));
var app = new ConfidentialClientApplication(config.ClientId, config.Authority,
                                            "https://daemon", clientCredentials, null, new TokenCache());
```

The rest of the application is the same. The sample also has a method to retrive the certificate from the Windows certificate store (This part was not tested on linux)

## Community Help and Support

Use [Stack Overflow](http://stackoverflow.com/questions/tagged/msal) to get support from the community.
Ask your questions on Stack Overflow first and browse existing issues to see if someone has asked your question before.
Make sure that your questions or comments are tagged with [`msal` `dotnet`].

If you find a bug in the sample, please raise the issue on [GitHub Issues](../../issues).

If you find a bug in msal.Net, please raise the issue on [MSAL.NET GitHub Issues](https://github.com/AzureAD/microsoft-authentication-library-for-dotnet/issues).

To provide a recommendation, visit the following [User Voice page](https://feedback.azure.com/forums/169401-azure-active-directory).

## Contributing

If you'd like to contribute to this sample, see [CONTRIBUTING.MD](/CONTRIBUTING.md).

This project has adopted the [Microsoft Open Source Code of Conduct](https://opensource.microsoft.com/codeofconduct/). For more information, see the [Code of Conduct FAQ](https://opensource.microsoft.com/codeofconduct/faq/) or contact [opencode@microsoft.com](mailto:opencode@microsoft.com) with any additional questions or comments.

## More information

For more information, see MSAL.NET's conceptual documentation:

- [Quickstart: Register an application with the Microsoft identity platform (Preview)](https://docs.microsoft.com/azure/active-directory/develop/quickstart-register-app)
- [Quickstart: Configure a client application to access web APIs (Preview)](https://docs.microsoft.com/azure/active-directory/develop/quickstart-configure-app-access-web-apis)
- [Acquiring a token for an application with client credential flows](https://aka.ms/msal-net-client-credentials)

For more information about the underlying protocol:

- [Microsoft identity platform and the OAuth 2.0 client credentials flow](https://docs.microsoft.com/en-us/azure/active-directory/develop/v2-oauth2-client-creds-grant-flow)

For a more complex multi-tenant Web app daemon application, see [active-directory-dotnet-daemon-v2](https://github.com/Azure-Samples/active-directory-dotnet-daemon-v2)<|MERGE_RESOLUTION|>--- conflicted
+++ resolved
@@ -1,13 +1,4 @@
 ---
-<<<<<<< HEAD
-services: active-directory
-platforms: dotnet
-author: jmprieur
-level: 200
-client: .NET Core 2.x Console
-service: Microsoft Graph
-endpoint: Microsoft identity platform
-=======
 page_type: sample
 languages:
 - csharp
@@ -16,50 +7,33 @@
 - azure-active-directory
 description: "You have a daemon application and you want it to consume Microsoft Graph or your own Web Api using Microsoft Identity Platform to acquire tokens."
 urlFragment: ms-identity-daemon
->>>>>>> 690a432f
 ---
-# A .NET Core 2.x simple daemon console application calling the graph with its own identity
+
+# A .NET Core daemon console application using Microsoft identity platform (formerly Azure AD v2.0)
 
 [![Build status](https://identitydivision.visualstudio.com/IDDP/_apis/build/status/AAD%20Samples/.NET%20client%20samples/active-directory-dotnetcore-daemon-v2%20CI)](https://identitydivision.visualstudio.com/IDDP/_build/latest?definitionId=695)
 
 ## About this sample
 
-### Overview
+### Scenario
 
-This sample application shows how to use the [Microsoft identity platform endpoint](http://aka.ms/aadv2) to access the data of Microsoft business customers in a long-running, non-interactive process.  It uses the [OAuth 2 client credentials grant](https://docs.microsoft.com/en-us/azure/active-directory/develop/v2-oauth2-client-creds-grant-flow) to acquire an access token, which can be used to call the [Microsoft Graph](https://graph.microsoft.io) and access organizational data
+You have a daemon application and you want it to consume Microsoft Graph or your own Web Api using **Microsoft Identity Platform** to acquire tokens.
 
-The app is a .NET Core 2.1 Console application. It gets the list of users in an Azure AD tenant by using `Microsoft Authentication Library (MSAL) Preview for .NET` to acquire a token.
+### Structure of the repository
 
-## Scenario
+This repository contains a progressive tutorial made of two parts:
 
-The console application:
-
-- gets a token from Azure AD in its own name (without a user)
-- and then calls the Microsoft Graph /users endpoint to get the list of user, which it then displays (as Json blob)
-
-![Topology](./ReadmeFiles/topology.png)
-
-For more information on the concepts used in this sample, be sure to read the [identity platform endpoint client credentials protocol documentation](https://azure.microsoft.com/documentation/articles/active-directory-v2-protocols-oauth-client-creds).
-
-<<<<<<< HEAD
-> Daemon applications can use two forms of secrets to authenticate themselves with Azure AD:
-> - application secrets (also named application password). This is what we've seen so far.
-> - certificates. This is the object of this paragraph.
-> The first form (application secret) is treated in the next paragraphs.
-> A variation of this sample using a **certificate** instead of an application password is available at the end of this article in [Variation: daemon application using client credentials with certificates](#Variation-daemon-application-using-client-credentials-with-certificates)
-=======
 Sub folder                    | Description
 ----------------------------- | -----------
 [1-Call-Graph](https://github.com/Azure-Samples/active-directory-dotnetcore-daemon-v2/tree/master/1-Call-MSGraph) | This sample application shows how to use the Microsoft identity platform endpoint to access the data of Microsoft business customers in a long-running, non-interactive process. It uses the OAuth 2 client credentials grant to acquire an access token, which can be used to call the Microsoft Graph and access organizational data </p> ![Topology](./1-Call-MSGraph/ReadmeFiles/topology.png)
 [2-Call-OwnApi](https://github.com/Azure-Samples/active-directory-dotnetcore-daemon-v2/tree/master/2-Call-OwnApi)  | This sample application shows how to use the Microsoft identity platform to access the data from a protected Web API, in a non-interactive process. It uses the OAuth 2 client credentials grant to acquire an access token, which is then used to call the Web API. Additionally, it lays down all the steps developers need to take to secure their Web APIs with the Microsoft identity platform. </p>  ![Topology](./2-Call-OwnApi/ReadmeFiles/topology.png)
 [3-Using-KeyVault](https://github.com/Azure-Samples/active-directory-dotnetcore-daemon-v2/tree/master/3-Using-KeyVault)  | This documentation explains how to integrate Key Vault and MSI with a daemon application. Additionally, it has a code snippet on how to get an access token for Key Vault.
->>>>>>> 690a432f
 
 ## How to run this sample
 
 To run this sample, you'll need:
 
-- [Visual Studio 2017](https://aka.ms/vsdownload) or just the [.NET Core SDK](https://www.microsoft.com/net/learn/get-started)
+- [Visual Studio 2019](https://aka.ms/vsdownload) or just the [.NET Core SDK](https://www.microsoft.com/net/learn/get-started)
 - An Internet connection
 - A Windows machine (necessary if you want to run the app on Windows)
 - An OS X machine (necessary if you want to run the app on Mac)
@@ -78,244 +52,6 @@
 or download and exact the repository .zip file.
 
 > Given that the name of the sample is pretty long, and so are the name of the referenced NuGet packages, you might want to clone it in a folder close to the root of your hard drive, to avoid file size limitations on Windows.
-
-### Step 2:  Register the sample with your Azure Active Directory tenant
-
-There is one project in this sample. To register it, you can:
-
-- either follow the steps [Step 2: Register the sample with your Azure Active Directory tenant](#step-2-register-the-sample-with-your-azure-active-directory-tenant) and [Step 3:  Configure the sample to use your Azure AD tenant](#choose-the-azure-ad-tenant-where-you-want-to-create-your-applications)
-- or use PowerShell scripts that:
-  - **automatically** creates the Azure AD applications and related objects (passwords, permissions, dependencies) for you
-  - modify the Visual Studio projects' configuration files.
-
-If you want to use this automation:
-1. On Windows run PowerShell and navigate to the root of the cloned directory
-1. In PowerShell run:
-   ```PowerShell
-   Set-ExecutionPolicy -ExecutionPolicy RemoteSigned -Scope Process -Force
-   ```
-1. Run the script to create your Azure AD application and configure the code of the sample application accordinly. 
-   ```PowerShell
-   .\AppCreationScripts\Configure.ps1
-   ```
-   > Other ways of running the scripts are described in [App Creation Scripts](./AppCreationScripts/AppCreationScripts.md)
-
-1. Open the Visual Studio solution and click start
-
-If ou don't want to use this automation, follow the steps below
-
-#### Choose the Azure AD tenant where you want to create your applications
-
-As a first step you'll need to:
-
-1. Sign in to the [Azure portal](https://portal.azure.com) using either a work or school account or a personal Microsoft account.
-1. If your account is present in more than one Azure AD tenant, select `Directory + Subscription` at the top right corner in the menu on top of the page, and switch your portal session to the desired Azure AD tenant.   
-1. In the left-hand navigation pane, select the **Azure Active Directory** service, and then select **App registrations (Preview)**.
-
-#### Register the client app (daemon-console)
-
-1. In **App registrations (Preview)** page, select **New registration**.
-1. When the **Register an application page** appears, enter your application's registration information:
-   - In the **Name** section, enter a meaningful application name that will be displayed to users of the app, for example `daemon-console`.
-   - In the **Supported account types** section, select **Accounts in this organizational directory only ({tenant name})**.
-   - In the Redirect URI (optional) section, select **Web** in the combo-box.
-      > Even if this is a desktop application, this is a confidential client application hence the *Application Type* being 'Web', which might seem counter intuitive.
-   - For the Redirect URI*, enter `https://<your_tenant_name>/daemon-console`, replacing `<your_tenant_name>` with the name of your Azure AD tenant.
-   - Select **Register** to create the application.
-1. On the app **Overview** page, find the **Application (client) ID** value and record it for later. You'll need it to configure the Visual Studio configuration file for this project.
-1. From the **Certificates & secrets** page, in the **Client secrets** section, choose **New client secret**:
-
-   - Type a key description (of instance `app secret`),
-   - Select a key duration of either **In 1 year**, **In 2 years**, or **Never Expires**.
-   - When you press the **Add** button, the key value will be displayed, copy, and save the value in a safe location.
-   - You'll need this key later to configure the project in Visual Studio. This key value will not be displayed again, nor retrievable by any other means,
-     so record it as soon as it is visible from the Azure portal.
-1. In the list of pages for the app, select **API permissions**
-   - Click the **Add a permission** button and then,
-   - Ensure that the **Microsoft APIs** tab is selected
-   - In the *Commonly used Microsoft APIs* section, click on **Microsoft Graph**
-   - In the **Application permissions** section, ensure that the right permissions are checked: **User.Read.All**
-   - Select the **Add permissions** button
-
-1. At this stage permissions are assigned correctly but the client app does not allow interaction. 
-   Therefore no consent can be presented via a UI and accepted to use the service app. 
-   Click the **Grant/revoke admin consent for {tenant}** button, and then select **Yes** when you are asked if you want to grant consent for the
-   requested permissions for all account in the tenant.
-   You need to be an Azure AD tenant admin to do this.
-
-### Step 3:  Configure the sample to use your Azure AD tenant
-
-In the steps below, "ClientID" is the same as "Application ID" or "AppId".
-
-Open the solution in Visual Studio to configure the projects
-
-#### Configure the client project
-
-> Note: if you used the setup scripts, the changes below will have been applied for you
-
-1. Open the `daemon-console\appsettings.json` file
-1. Find the app key `Tenant` and replace the existing value with your Azure AD tenant name.
-1. Find the app key `ClientId` and replace the existing value with the application ID (clientId) of the `daemon-console` application copied from the Azure portal.
-1. Find the app key `ClientSecret` and replace the existing value with the key you saved during the creation of the `daemon-console` app, in the Azure portal.
-
-### Step 4: Run the sample
-
-Clean the solution, rebuild the solution, and run it.  You might want to go into the solution properties and set both projects as startup projects, with the service project starting first.
-
-Start the application, it will display the users in the tenant.
-
-## About the code
-
-The relevant code for this sample is in the `Program.cs` file, in the `RunAsync()` method. The steps are:
-
-1. Create the MSAL confidential client application.
-
-    Important note: even if we are building a console application, it is a daemon, and therefore a confidential client application, as it does not
-    access Web APIs on behalf of a user, but on its own application behalf.
-
-    ```CSharp
-    ClientCredential clientCredentials = new ClientCredential(config.ClientSecret);
-    var app = new ConfidentialClientApplication(config.ClientId, config.Authority, 
-                                                "https://daemon", clientCredentials, null, new TokenCache());
-
-    ```
-
-2. Define the scopes.
-
-   Specific to client credentials, you don't specify, in the code, the individual scopes you want to access. You have statically declared
-   them during the application registration step. Therefore the only possible scope is "resource/.default" (here "https://graph.microsoft.com/.default")
-   which means "the static permissions defined in the application"
-
-    ```CSharp
-    // With client credentials flows the scopes is ALWAYS of the shape "resource/.default", as the 
-    // application permissions need to be set statically (in the portal or by PowerShell), and then granted by
-    // a tenant administrator
-    string[] scopes = new string[] { "https://graph.microsoft.com/.default" };
-    ```
-
-3. Acquire the token
-
-    ```CSharp
-    AuthenticationResult result = null;
-    try
-    {
-        result = await app.AcquireTokenForClientAsync(scopes);
-    }
-    catch(MsalServiceException ex)
-    {
-        // AADSTS70011
-        // Invalid scope. The scope has to be of the form "https://resourceurl/.default"
-        // Mitigation: this is a dev issue. Change the scope to be as expected
-    }
-    ```
-
-4. Call the API
-
-    In that case calling "https://graph.microsoft.com/v1.0/users" with the access token as a bearer token.
-
-## Troubleshooting
-
-### Did you forget to provide admin consent? This is needed for daemon apps
-
-If you get an error when calling the API `Insufficient privileges to complete the operation.`, this is because the tenant administrator has not granted permissions
-to the application. See step 6 of [Register the client app (daemon-console)](#register-the-client-app-daemon-console) above.
-
-You will typically see, on the output window, something like the following:
-
-```Json
-Failed to call the Web Api: Forbidden
-Content: {
-  "error": {
-    "code": "Authorization_RequestDenied",
-    "message": "Insufficient privileges to complete the operation.",
-    "innerError": {
-      "request-id": "<a guid>",
-      "date": "<date>"
-    }
-  }
-}
-```
-
-## Variation: daemon application using client credentials with certificates
-
-Daemon applications can use two forms of secrets to authenticate themselves with Azure AD:
-
-- application secrets (also named application password). This is what we've seen so far.
-- certificates. This is the object of this paragraph.
-
-![Topology](./ReadmeFiles/topology-certificates.png)
-
-To use certificates instead of an application secret you will need to do little changes to what you have done so far:
-
-- (optionnally) generate a certificate and export it, if you don't have one already
-- register the certificate with your application in the application registration portal
-- enable the sample code to use certificates instead of app secret.
-
-### (Optional) use the automation script
-
-If you want to use the automation script:
-1. On Windows run PowerShell and navigate to the root of the cloned directory
-1. In PowerShell run:
-   ```PowerShell
-   Set-ExecutionPolicy -ExecutionPolicy RemoteSigned -Scope Process -Force
-   ```
-1. Run the script to create your Azure AD application and configure the code of the sample application accordinly. 
-   ```PowerShell
-   .\AppCreationScripts-WtihCert\Configure.ps1
-   ```
-   > Other ways of running the scripts are described in [App Creation Scripts](./AppCreationScripts-WithCert/AppCreationScripts.md)
-
-1. Open the Visual Studio solution
-1. Right click on the `daemon-console` project in VisualStudio and choose **Properties**. Then, in the **Build** tab, add a **Conditional compilation symbol** set to `VariationWithCertificateCredentials`. This is to enable conditional compilation for your project to use the certificate rather than the app secret.
-1. **Save** and select **start**
-
-If ou don't want to use this automation, follow the following steps:
-
-### (Optional) Create a self-signed certificate
-
-To complete this step, you will use the `New-SelfSignedCertificate` Powershell command. You can find more information about the New-SelfSignedCertificat command [here](https://docs.microsoft.com/en-us/powershell/module/pkiclient/new-selfsignedcertificate).
-
-1. Open PowerShell and run New-SelfSignedCertificate with the following parameters to create a self-signed certificate in the user certificate store on your computer:
-
-    ```PowerShell
-    $cert=New-SelfSignedCertificate -Subject "CN=DaemonConsoleCert" -CertStoreLocation "Cert:\CurrentUser\My"  -KeyExportPolicy Exportable -KeySpec Signature
-    ```
-
-1. Export this certificate using the "Manage User Certificate" MMC snap-in accessible from the Windows Control Panel. You can also add other options to generate the certificate in a different
-store such as the Computer or service store (See [How to: View Certificates with the MMC Snap-in](https://docs.microsoft.com/en-us/dotnet/framework/wcf/feature-details/how-to-view-certificates-with-the-mmc-snap-in)).
-
-Alternatively you can use an existing certificate if you have one (just be sure to record its name for the next steps)
-
-### Add the certificate for the daemon-console application in Azure AD
-
-In the application registration blade for your application, in the **Certificates & secrets** page, in the **Certificates** section:
-
-1. Click on **Upload certificate** and, in click the browse button on the right to select the certificate you just exported (or your existing certificate)
-1. Click **Add**
-
-### Configure the Visual Studio project
-
-To change the visual studio project to enable certificates you need to:
-
-1. Open the `daemon-console\appsettings.json` file
-1. Find the app key `CertificateName` and replace the existing value with the name of your certificate (if you generated your own certificate from the instructions above, this should be `CN=DaemonConsoleCert`).
-1. Right click on the `daemon-console` project in VisualStudio and choose **Properties**. Then, in the **Build** tab, add a **Conditional compilation symbol** set to `VariationWithCertificateCredentials`. This is to enable conditional compilation for your project to use the certificate rather than the app secret.
-
-#### Build and run
-
-Build and run your project. You have the same output, but this time, your application is authenticated with Azure AD with the certificate instead of the application secret.
-
-#### About the alternate code
-
-The code change is the following: the `ClientCredentials` instance passed to the constructor of the `ConfidentialClientApplication` is now built from a `ClientAssertionCertificate` instance (built from the certificate) instead of from the application password
-
-```CSharp
-clientCredentials = new ClientCredential(new ClientAssertionCertificate(certificate));
-var app = new ConfidentialClientApplication(config.ClientId, config.Authority,
-                                            "https://daemon", clientCredentials, null, new TokenCache());
-```
-
-The rest of the application is the same. The sample also has a method to retrive the certificate from the Windows certificate store (This part was not tested on linux)
 
 ## Community Help and Support
 
@@ -339,8 +75,8 @@
 
 For more information, see MSAL.NET's conceptual documentation:
 
-- [Quickstart: Register an application with the Microsoft identity platform (Preview)](https://docs.microsoft.com/azure/active-directory/develop/quickstart-register-app)
-- [Quickstart: Configure a client application to access web APIs (Preview)](https://docs.microsoft.com/azure/active-directory/develop/quickstart-configure-app-access-web-apis)
+- [Quickstart: Register an application with the Microsoft identity platform](https://docs.microsoft.com/azure/active-directory/develop/quickstart-register-app)
+- [Quickstart: Configure a client application to access web APIs](https://docs.microsoft.com/azure/active-directory/develop/quickstart-configure-app-access-web-apis)
 - [Acquiring a token for an application with client credential flows](https://aka.ms/msal-net-client-credentials)
 
 For more information about the underlying protocol:
