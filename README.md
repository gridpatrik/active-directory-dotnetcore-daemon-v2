--- conflicted
+++ resolved
@@ -98,11 +98,7 @@
    - Click the **Add a permission** button and then,
    - Ensure that the **Microsoft APIs** tab is selected
    - In the *Commonly used Microsoft APIs* section, click on **Microsoft Graph**
-<<<<<<< HEAD
-   - In the **Application permissions** section, ensure that the right permissions are checked: **User.Read.All**
-=======
    - In the **Application permissions** section, ensure that the right permissions are checked: **Access 'Microsoft Graph'**, **User.Read.All**. Use the search box if necessary.
->>>>>>> 302fffde
    - Select the **Add permissions** button
 
 1. At this stage permissions are assigned correctly but the client app does not allow interaction. 
