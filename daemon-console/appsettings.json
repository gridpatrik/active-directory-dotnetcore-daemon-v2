--- conflicted
+++ resolved
@@ -1,11 +1,7 @@
-{
-<<<<<<< HEAD
-  "AzureADInstance": "https://login.microsoftonline.com/{0}",
-=======
-  "Instance": "https://login.microsoftonline.com/{0}",
->>>>>>> 60cee7cd
-  "Tenant": "[Enter here the tenantID or domain name for your Azure AD tenant]",
-  "ClientId": "[Enter here the ClientId for your application]",
-  "ClientSecret": "[Enter here a client secret for your application]",
-  "CertificateName": "[Or instead of ClientSecret: Enter here the name of a certificate (from the user cert store) as registered with your application]"
-}
+{
+  "Instance": "https://login.microsoftonline.com/{0}",
+  "Tenant": "[Enter here the tenantID or domain name for your Azure AD tenant]",
+  "ClientId": "[Enter here the ClientId for your application]",
+  "ClientSecret": "[Enter here a client secret for your application]",
+  "CertificateName": "[Or instead of ClientSecret: Enter here the name of a certificate (from the user cert store) as registered with your application]"
+}